/******************************************************************************
* Copyright (c) 2011, Michael P. Gerlek (mpg@flaxen.com)
*
* All rights reserved.
*
* Redistribution and use in source and binary forms, with or without
* modification, are permitted provided that the following
* conditions are met:
*
*     * Redistributions of source code must retain the above copyright
*       notice, this list of conditions and the following disclaimer.
*     * Redistributions in binary form must reproduce the above copyright
*       notice, this list of conditions and the following disclaimer in
*       the documentation and/or other materials provided
*       with the distribution.
*     * Neither the name of Hobu, Inc. or Flaxen Geo Consulting nor the
*       names of its contributors may be used to endorse or promote
*       products derived from this software without specific prior
*       written permission.
*
* THIS SOFTWARE IS PROVIDED BY THE COPYRIGHT HOLDERS AND CONTRIBUTORS
* "AS IS" AND ANY EXPRESS OR IMPLIED WARRANTIES, INCLUDING, BUT NOT
* LIMITED TO, THE IMPLIED WARRANTIES OF MERCHANTABILITY AND FITNESS
* FOR A PARTICULAR PURPOSE ARE DISCLAIMED. IN NO EVENT SHALL THE
* COPYRIGHT OWNER OR CONTRIBUTORS BE LIABLE FOR ANY DIRECT, INDIRECT,
* INCIDENTAL, SPECIAL, EXEMPLARY, OR CONSEQUENTIAL DAMAGES (INCLUDING,
* BUT NOT LIMITED TO, PROCUREMENT OF SUBSTITUTE GOODS OR SERVICES; LOSS
* OF USE, DATA, OR PROFITS; OR BUSINESS INTERRUPTION) HOWEVER CAUSED
* AND ON ANY THEORY OF LIABILITY, WHETHER IN CONTRACT, STRICT LIABILITY,
* OR TORT (INCLUDING NEGLIGENCE OR OTHERWISE) ARISING IN ANY WAY OUT
* OF THE USE OF THIS SOFTWARE, EVEN IF ADVISED OF THE POSSIBILITY
* OF SUCH DAMAGE.
****************************************************************************/

#include "gtest/gtest.h"
#include <boost/property_tree/ptree.hpp>

#include <boost/uuid/uuid_generators.hpp>
#include <boost/uuid/uuid_io.hpp>

#include <pdal/XMLSchema.hpp>
#include <pdal/Metadata.hpp>
#include <LasReader.hpp>
#include <pdal/FileUtils.hpp>

#include "TestConfig.hpp"

#include <fstream>

using namespace pdal;

std::string ReadXML(std::string filename)
{

    std::istream* infile = FileUtils::openFile(filename);
    std::ifstream::pos_type size;
    // char* data;
    std::vector<char> data;
    if (infile->good())
    {
        infile->seekg(0, std::ios::end);
        size = infile->tellg();
        data.resize(static_cast<std::vector<char>::size_type>(size));
        // data = new char [size];
        infile->seekg(0, std::ios::beg);
        infile->read(&data.front(), size);
        // infile->close();

        // delete[] data;
        delete infile;
        return std::string(&data[0], data.size());
        // return data;
    }
    else
    {
        throw pdal_error("unable to open file!");
        // return data;
    }

}

<<<<<<< HEAD

BOOST_AUTO_TEST_SUITE(XMLSchemaTest)


BOOST_AUTO_TEST_CASE(test_schema_read)
=======
TEST(XMLSchemaTest, test_schema_read)
>>>>>>> e47dac82
{
    using namespace pdal;

    std::string xml =
        ReadXML(TestConfig::g_data_path+"../../schemas/8-dimension-schema.xml");
    std::string xsd = ReadXML(TestConfig::g_data_path+"../../schemas/LAS.xsd");

    XMLSchema s1;
    s1.read(xml, xsd);

    PointContext ctx;
    XMLDimList dims = s1.dims();
    for (auto di = dims.begin(); di != dims.end(); ++di)
    {
        XMLDim& dim = *di;
        dim.m_id = ctx.registerOrAssignDim(dim.m_name, dim.m_type);
    }

    MetadataNode m;

    MetadataNode m1 = m.add("m1", 1u);
    MetadataNode m2 = m.add("m2", 1);
    MetadataNode m1prime = m.add("m1prime", "Some other metadata");
    m1.add("uuid", boost::uuids::nil_uuid());

<<<<<<< HEAD
    XMLSchema s2;
    std::string xml_output = s2.getXML(s1.extDimTypes(), m);

    XMLSchema s3;
    s3.read(xml_output, xsd);
    XMLDimList dims3 = s3.dims();

    BOOST_CHECK_EQUAL(dims.size(), dims3.size());
=======
    schema::Writer writer(s1.dims(), s1.types());
    writer.setMetadata(m);
    std::string xml_output = writer.getXML();

    schema::Reader reader2(xml_output, xsd);
    schema::XMLSchema s2 = reader2.schema();

    EXPECT_EQ(s1.m_dims.size(), s2.m_dims.size());
>>>>>>> e47dac82

    auto di1 = dims.begin();
    auto di3 = dims3.begin();
    while (di1 != dims.end() && di3 != dims3.end())
    {
        XMLDim& dim1 = *di1;
        XMLDim& dim3 = *di3;

<<<<<<< HEAD
        BOOST_CHECK_EQUAL(dim1.m_name, dim3.m_name);
        BOOST_CHECK_EQUAL(dim1.m_type, dim3.m_type);
=======
        EXPECT_EQ(dim1.m_name, dim2.m_name);
        EXPECT_EQ(dim1.m_type, dim2.m_type);
>>>>>>> e47dac82
        di1++;
        di3++;
    }
}<|MERGE_RESOLUTION|>--- conflicted
+++ resolved
@@ -79,15 +79,7 @@
 
 }
 
-<<<<<<< HEAD
-
-BOOST_AUTO_TEST_SUITE(XMLSchemaTest)
-
-
-BOOST_AUTO_TEST_CASE(test_schema_read)
-=======
 TEST(XMLSchemaTest, test_schema_read)
->>>>>>> e47dac82
 {
     using namespace pdal;
 
@@ -113,7 +105,6 @@
     MetadataNode m1prime = m.add("m1prime", "Some other metadata");
     m1.add("uuid", boost::uuids::nil_uuid());
 
-<<<<<<< HEAD
     XMLSchema s2;
     std::string xml_output = s2.getXML(s1.extDimTypes(), m);
 
@@ -121,17 +112,7 @@
     s3.read(xml_output, xsd);
     XMLDimList dims3 = s3.dims();
 
-    BOOST_CHECK_EQUAL(dims.size(), dims3.size());
-=======
-    schema::Writer writer(s1.dims(), s1.types());
-    writer.setMetadata(m);
-    std::string xml_output = writer.getXML();
-
-    schema::Reader reader2(xml_output, xsd);
-    schema::XMLSchema s2 = reader2.schema();
-
-    EXPECT_EQ(s1.m_dims.size(), s2.m_dims.size());
->>>>>>> e47dac82
+    EXPECT_EQ(dims.size(), dims3.size());
 
     auto di1 = dims.begin();
     auto di3 = dims3.begin();
@@ -140,13 +121,8 @@
         XMLDim& dim1 = *di1;
         XMLDim& dim3 = *di3;
 
-<<<<<<< HEAD
-        BOOST_CHECK_EQUAL(dim1.m_name, dim3.m_name);
-        BOOST_CHECK_EQUAL(dim1.m_type, dim3.m_type);
-=======
-        EXPECT_EQ(dim1.m_name, dim2.m_name);
-        EXPECT_EQ(dim1.m_type, dim2.m_type);
->>>>>>> e47dac82
+        EXPECT_EQ(dim1.m_name, dim3.m_name);
+        EXPECT_EQ(dim1.m_type, dim3.m_type);
         di1++;
         di3++;
     }
