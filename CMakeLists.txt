#
# top-level CMake configuration file for PDAL
#
# (based originally on the libLAS files copyright Mateusz Loskot)

cmake_minimum_required(VERSION 2.6.0)
project(PDAL)

#------------------------------------------------------------------------------
# internal cmake settings
#------------------------------------------------------------------------------

set(CMAKE_COLOR_MAKEFILE ON)

# Allow advanced users to generate Makefiles printing detailed commands
mark_as_advanced(CMAKE_VERBOSE_MAKEFILE)

# Path to additional CMake modules
set(CMAKE_MODULE_PATH ${PROJECT_SOURCE_DIR}/cmake/modules ${CMAKE_MODULE_PATH})


#------------------------------------------------------------------------------
# PDAL general settings
#------------------------------------------------------------------------------



# the next three lines are the ONLY place in the entire pdal system where
# the version info is hard-coded
SET(PDAL_VERSION_MAJOR "0")
SET(PDAL_VERSION_MINOR "1")
SET(PDAL_VERSION_PATCH "0")

set(PDAL_VERSION_STRING "${PDAL_VERSION_MAJOR}.${PDAL_VERSION_MINOR}.${PDAL_VERSION_PATCH}")
SET(PDAL_LIB_SOVERSION ${PDAL_VERSION_MAJOR})
SET(PDAL_C_LIB_SOVERSION ${PDAL_VERSION_MAJOR})


# Name of C++ library
set(PDAL_LIB_NAME pdal)

set(CMAKE_INCLUDE_DIRECTORIES_PROJECT_BEFORE ON)



#------------------------------------------------------------------------------
# misc user options
#------------------------------------------------------------------------------

# Choose package components
set(WITH_APPS TRUE CACHE BOOL "Choose if PDAL utilities should be built")
set(WITH_TESTS TRUE CACHE BOOL "Choose if PDAL unit tests should be built")

# Choose to use pkg-config or not
set(WITH_PKGCONFIG FALSE CACHE BOOL
  "Choose whether a pkgconfig file (PDAL.pc) should be installed")


#------------------------------------------------------------------------------
# test harness settings
#------------------------------------------------------------------------------

# Name of test suite runner
set(PDAL_UNIT_TEST pdal_test)

# Enable CTest and submissions to PDAL dashboard at CDash
# http://my.cdash.org/index.php?project=PDAL
set(ENABLE_CTEST FALSE CACHE BOOL
  "Enable CTest to support submissions of results to CDash at http://cdash.org")



#------------------------------------------------------------------------------
# General build settings
#------------------------------------------------------------------------------

# note we default to debug mode
if(NOT MSVC_IDE)
  if(NOT CMAKE_BUILD_TYPE)
  set(CMAKE_BUILD_TYPE Debug CACHE STRING 
    "Choose the type of build, options are: None Debug Release RelWithDebInfo MinSizeRel" FORCE)
  endif()
  message(STATUS "Setting PDAL build type - ${CMAKE_BUILD_TYPE}")
endif()

set(PDAL_BUILD_TYPE ${CMAKE_BUILD_TYPE})

# TODO: Still testing the output paths --mloskot
set(PDAL_BUILD_OUTPUT_DIRECTORY ${PROJECT_BINARY_DIR}/bin)

# Output directory in which to build RUNTIME target files.
set(CMAKE_RUNTIME_OUTPUT_DIRECTORY ${PDAL_BUILD_OUTPUT_DIRECTORY})

# Output directory in which to build LIBRARY target files
set(CMAKE_LIBRARY_OUTPUT_DIRECTORY ${PDAL_BUILD_OUTPUT_DIRECTORY})

# Output directory in which to build ARCHIVE target files.
set(CMAKE_ARCHIVE_OUTPUT_DIRECTORY ${PDAL_BUILD_OUTPUT_DIRECTORY}) 


#------------------------------------------------------------------------------
# Platform and compiler specific settings
#------------------------------------------------------------------------------

if(WIN32)
  if (MSVC)
    if (MSVC80 OR MSVC90 OR MSVC10 OR MSVC11)
      add_definitions(-D_CRT_SECURE_NO_DEPRECATE)
      add_definitions(-D_CRT_SECURE_NO_WARNINGS)
      add_definitions(-D_CRT_NONSTDC_NO_WARNING)
      add_definitions(-D_SCL_SECURE_NO_WARNINGS)

      set(PDAL_COMPILER_MSVC 1)
      if (MSVC11)
        set(PDAL_COMPILER_VC11 1)
      elseif (MSVC10)
        set(PDAL_COMPILER_VC10 1)
      elseif (MSVC9)
        set(PDAL_COMPILER_VC9 1)
      elseif (MSVC8)
        set(PDAL_COMPILER_VC8 1)
      endif()
    endif()
    
    if(CMAKE_CXX_FLAGS MATCHES "/W[0-4]")
      string(REGEX REPLACE "/W[0-4]" "/W4"
        CMAKE_CXX_FLAGS "${CMAKE_CXX_FLAGS}")
    else()
      set(CMAKE_CXX_FLAGS "${CMAKE_CXX_FLAGS} /W4")
    endif()
  endif()
  
  set(CMAKE_INCLUDE_PATH c:/osgeo4w/include;$ENV{CMAKE_INCLUDE_PATH})
  set(CMAKE_LIBRARY_PATH c:/osgeo4w/lib;$ENV{CMAKE_LIBRARY_PATH})

  set(PDAL_PLATFORM_WIN32 1)

else()
  # not WIN32

  # Recommended C++ compilation flags
  # -Weffc++
  set(PDAL_COMMON_CXX_FLAGS
    "-pedantic -Wall -Wpointer-arith -Wcast-align -Wcast-qual -Wfloat-equal -Wredundant-decls -Wno-long-long -fPIC")

  if(CMAKE_COMPILER_IS_GNUCC OR CMAKE_COMPILER_IS_GNUCXX)

    set(CMAKE_CXX_FLAGS "${CMAKE_CXX_FLAGS} ${PDAL_COMMON_CXX_FLAGS}")
    if (CMAKE_COMPILER_IS_GNUCXX)
      set(CMAKE_CXX_FLAGS "${CMAKE_CXX_FLAGS} -std=c++98")
    endif()
    
    set(PDAL_COMPILER_GCC 1)
    
  elseif("${CMAKE_CXX_COMPILER_ID}" MATCHES "Clang" OR "${CMAKE_CXX_COMPILER}" MATCHES "clang")
    set(CMAKE_CXX_FLAGS "${CMAKE_CXX_FLAGS} ${PDAL_COMMON_CXX_FLAGS}")
    set(PDAL_COMPILER_CLANG 1)
  endif()
endif(WIN32)

if (APPLE)
  set(SO_EXT dylib)
  set(CMAKE_FIND_FRAMEWORK "LAST")
elseif(WIN32)
  set(SO_EXT dll)
else()
  set(SO_EXT so)
endif(APPLE)



#------------------------------------------------------------------------------
# settings for Boost dependencies
#------------------------------------------------------------------------------

if (NOT PDAL_EMBED_BOOST)
  find_package(Boost 1.48 COMPONENTS program_options thread iostreams filesystem system unit_test_framework random)
endif()


if(Boost_FOUND)
  include_directories(${Boost_INCLUDE_DIRS})

  # make these available for the user to set.
  mark_as_advanced(CLEAR Boost_INCLUDE_DIR) 
  mark_as_advanced(CLEAR Boost_LIBRARY_DIRS) 
  link_directories(${Boost_LIBRARY_DIRS})

  # Default to using static, multithreaded libraries for 
  # linking under MSVC.  This is because we show users how to 
  # use boostpro.com installer and install those options when linking 
  # on windows in the compilation documentation.
  if(WIN32)
    if (MSVC)
      set(Boost_USE_STATIC_LIBS   ON)
      set(Boost_USE_MULTITHREADED ON)
    endif(MSVC)
  endif(WIN32)
  
else()
  set(BOOST_ROOT ${PROJECT_SOURCE_DIR}/boost)
  find_package(Boost 1.48)
  set(PDALBOOST_LIB_NAME "pdalboost" CACHE STRING "embedded boost name")

  if (WIN32)
    set(Boost_LIBRARIES "${PDALBOOST_LIB_NAME}.lib")
    link_directories(${CMAKE_LIBRARY_OUTPUT_DIRECTORY})
  else()
    # Some Cmake versions are borken here. See
    # http://www.cmake.org/Bug/view.php?id=12258#c26851
    #set(CMAKE_INCLUDE_SYSTEM_FLAG_CXX "-isystem") 
<<<<<<< HEAD
    set(PDALBOOST_LIB_NAME "pdalboost" CACHE STRING "use embedded boost")
    mark_as_advanced(FORCE PDALBOOST_LIB_NAME)
=======
>>>>>>> f990016c
  endif()

  # this prevents auto-linking pragmas from depending on wrong lib names
  add_definitions(-DBOOST_ALL_NO_LIB)

#  include_directories(BEFORE SYSTEM ${Boost_INCLUDE_DIRS}/)
  include_directories(${Boost_INCLUDE_DIRS}/)
  set(PDAL_EMBED_BOOST TRUE CACHE BOOL "use embedded boost")
  add_subdirectory(boost)
  message(STATUS "Using embedded boost tree")
endif(Boost_FOUND)

#------------------------------------------------------------------------------
# settings for GDAL & related dependencies
#------------------------------------------------------------------------------
   
# GDAL/OGR support - optional, default=OFF
set(WITH_GDAL FALSE CACHE BOOL "Choose if GDAL support should be built")

if(WITH_GDAL)
  find_package(GDAL 1.9.0)
  set(PDAL_HAVE_GDAL 1)
  include_directories(${GDAL_INCLUDE_DIR})
  mark_as_advanced(CLEAR GDAL_INCLUDE_DIR) 
  mark_as_advanced(CLEAR GDAL_LIBRARY)
else()
  set(GDAL_LIBRARY "") 
endif()

# GeoTIFF support - optional, default=OFF
set(WITH_GEOTIFF FALSE CACHE BOOL "Choose if GeoTIFF support should be built")

if(WITH_GEOTIFF)
  find_package(GeoTIFF 1.2.5)
  if(GEOTIFF_FOUND)
    include(CheckFunctionExists) 
    set(CMAKE_REQUIRED_LIBRARIES ${GEOTIFF_LIBRARY})
    include_directories(${GEOTIFF_INCLUDE_DIR})
    set(PDAL_HAVE_LIBGEOTIFF 1)
  endif()

  # Determine libTIFF availability, required
  if (GEOTIFF_FOUND)
    mark_as_advanced(CLEAR TIFF_INCLUDE_DIR) 
    mark_as_advanced(CLEAR TIFF_LIBRARY) 
    if (WIN32)
        set(TIFF_NAMES libtiff_i)
    endif(WIN32)
    find_package(TIFF) 
    if (TIFF_FOUND)
      include_directories(${TIFF_INCLUDE_DIR})
    endif()
  endif()
endif()

if(WITH_GDAL)
  if (NOT GEOTIFF_FOUND)
    message(FATAL_ERROR
      "GDAL support requires GeoTIFF library which was not selected")
  endif()
endif()



#------------------------------------------------------------------------------
# settings for other 3rd party dependencies
#------------------------------------------------------------------------------

# swig support
if (WIN32)
    # keep C# bindings it off by default, even on windows, since not everyone wants it
    set(WITH_SWIG_CSHARP FALSE CACHE BOOL "Choose if you want to make C# bindings via Swig")
else()
    # swig/C# not likely to be supported anytime soon
    set(WITH_SWIG_CSHARP FALSE CACHE BOOL "Choose if you want to make C# bindings via Swig")
endif()

set(WITH_SWIG_PYTHON FALSE CACHE BOOL "Choose if you want to make Python bindings via Swig")

if(WITH_SWIG_CSHARP OR WITH_SWIG_PYTHON)
    find_package(swig 2.0.1 REQUIRED)
    if (SWIG_FOUND)
        include(${SWIG_USE_FILE})
        message(STATUS "Found Swig version ${SWIG_VERSION}")
        if(WITH_SWIG_CSHARP)
            add_subdirectory(csharp)
            set(PDAL_HAVE_SWIG_CSHARP 1)
            message(STATUS "Enabling swig for csharp")
        endif()
        if(WITH_SWIG_PYTHON)
            add_subdirectory(python)
            set(PDAL_HAVE_SWIG_PYTHON 1)
            message(STATUS "Enabling swig for python")
        endif()
    endif()
endif()

# if you want to build with libxml2 AND you are not building with GDAL/OSGeo4W, you'll need to supply your own iconv library
set(WITH_ICONV FALSE CACHE BOOL "Choose if IConv support should be built")
if(WITH_ICONV)
    find_package(ICONV)
    mark_as_advanced(CLEAR ICONV_INCLUDE_DIR)
    mark_as_advanced(CLEAR ICONV_LIBRARIES)
    if(ICONV_FOUND)
        include_directories(${ICONV_INCLUDE_DIR})
        set(PDAL_HAVE_ICONV 1)
    endif()
endif()


# libxml2 support - optional, default=ON
set(WITH_LIBXML2 FALSE CACHE BOOL "Choose if libxml2 support should be built ")

if(WITH_LIBXML2)
    find_package(LibXml2)
    mark_as_advanced(CLEAR LIBXML2_INCLUDE_DIR)
    mark_as_advanced(CLEAR LIBXML2_LIBRARIES)
    if(LIBXML2_FOUND)
        include_directories(${LIBXML2_INCLUDE_DIR})
        set(PDAL_HAVE_LIBXML2 1)
    endif()
endif()

# Oracle support - optional, default=OFF
set(WITH_ORACLE FALSE CACHE BOOL "Choose if Oracle support should be built")

if(WITH_ORACLE)
  find_package(Oracle)

  if(ORACLE_FOUND)
    include_directories(${ORACLE_INCLUDE_DIR})
    set(PDAL_HAVE_ORACLE 1)
  endif()
endif()

# LASZIP support - optional, default=OFF
set(WITH_LASZIP FALSE CACHE BOOL "Choose if LASzip support should be built")
set(WITH_STATIC_LASZIP FALSE CACHE BOOL "Choose if LASzip should be statically linked")
mark_as_advanced(WITH_STATIC_LASZIP)

if(WITH_LASZIP)
    find_package(LASzip 1.0.1)
    if(LASZIP_FOUND)    
        set(CMAKE_REQUIRED_LIBRARIES ${LASZIP_LIBRARY})
        include_directories(${LASZIP_INCLUDE_DIR})
        mark_as_advanced(CLEAR LASZIP_INCLUDE_DIR) 
        mark_as_advanced(CLEAR LASZIP_LIBRARY) 
        mark_as_advanced(CLEAR LASZIP_VERSION) 
        set(PDAL_HAVE_LASZIP 1)
    endif()
endif()


# MrSID/LiDAR support - optiona, default=OFF
set(WITH_MRSID FALSE CACHE BOOL "Choose if MrSID/LiDAR support should be built")

if(WITH_MRSID)

    set(MRSID_ROOT "/Users/hobu/installs/mrsid/Lidar_DSDK" CACHE STRING "Root directory of MrSID install")

    find_package(MrSID)
    if(MRSID_FOUND)
        set(CMAKE_REQUIRED_LIBRARIES ${MRSID_LIBRARY})
        include_directories(${MRSID_INCLUDE_DIR})
        add_definitions(-DHAVE_MRSID=1)
        set(PDAL_HAVE_MRSID 1)
    endif()
endif()

# Points2Grid
# Points2Grid support - optional, default=OFF
set(WITH_P2G FALSE CACHE BOOL "Choose if Points2Grid support should be built")

if(WITH_P2G)
    find_package(Points2Grid)
    if(P2G_FOUND)
        set(CMAKE_REQUIRED_LIBRARIES ${P2G_LIBRARY})
        include_directories(${P2G_INCLUDE_DIR})
        add_definitions(-DHAVE_P2G=1)
        set(PDAL_HAVE_P2G 1)
    endif()
endif()


if(WITH_FREEGLUT)
  find_package(FreeGLUT)
  if(FREEGLUT_FOUND)
    include_directories(${FREEGLUT_INCLUDE_DIR})
    add_definitions(-DHAVE_FREEGLUT=1)
    set(PDAL_HAVE_FREEGLUT 1)
    message(STATUS "Found FreeGLUT")
  endif()
endif()

#------------------------------------------------------------------------------
# installation path settings
#------------------------------------------------------------------------------

if(WIN32)
  set(DEFAULT_LIB_SUBDIR lib)
  set(DEFAULT_DATA_SUBDIR .)
  set(DEFAULT_INCLUDE_SUBDIR include)

  if (MSVC)
    set(DEFAULT_BIN_SUBDIR bin)
  else()
    set(DEFAULT_BIN_SUBDIR .)
  endif()
else()
  # Common locatoins for Unix and Mac OS X
  set(DEFAULT_BIN_SUBDIR bin)
  set(DEFAULT_LIB_SUBDIR lib)
  set(DEFAULT_DATA_SUBDIR share/pdal)
  set(DEFAULT_INCLUDE_SUBDIR include)
endif()

# Locations are changeable by user to customize layout of PDAL installation
# (default values are platform-specific)
set(PDAL_BIN_SUBDIR ${DEFAULT_BIN_SUBDIR} CACHE STRING
  "Subdirectory where executables will be installed")
set(PDAL_LIB_SUBDIR ${DEFAULT_LIB_SUBDIR} CACHE STRING
  "Subdirectory where libraries will be installed")
set(PDAL_INCLUDE_SUBDIR ${DEFAULT_INCLUDE_SUBDIR} CACHE STRING
  "Subdirectory where header files will be installed")
set(PDAL_DATA_SUBDIR ${DEFAULT_DATA_SUBDIR} CACHE STRING
  "Subdirectory where data will be installed")

# Mark *_SUBDIR variables as advanced and dedicated to use by power-users only.
mark_as_advanced(PDAL_BIN_SUBDIR
  PDAL_LIB_SUBDIR PDAL_INCLUDE_SUBDIR PDAL_DATA_SUBDIR)

# Full paths for the installation
set(PDAL_BIN_DIR ${PDAL_BIN_SUBDIR})
set(PDAL_LIB_DIR ${PDAL_LIB_SUBDIR})
set(PDAL_INCLUDE_DIR ${PDAL_INCLUDE_SUBDIR})
set(PDAL_DATA_DIR ${PDAL_DATA_SUBDIR})



#------------------------------------------------------------------------------
# installation commands
#------------------------------------------------------------------------------

install(FILES AUTHORS.txt LICENSE.txt
  DESTINATION ${PDAL_DATA_DIR}/doc)



#------------------------------------------------------------------------------
# subdirectory controls
#------------------------------------------------------------------------------

add_subdirectory(src)

add_subdirectory(apps)

if(WITH_TESTS)
  message(STATUS "Enable PDAL unit tests to build - done")
  enable_testing()

  if(ENABLE_CTEST)
    message(STATUS
      "Enable CTest to support submissions of results to CDash at http://cdash.org")
    cmake_minimum_required(VERSION 2.8.0)
    # Dashboard has been prepared for experiments
    # http://my.cdash.org/index.php?project=PDAL
    include(CTest)
    message(STATUS
      "Enable CTest to support submissions of results to CDash at http://cdash.org - done")
  endif()

  add_subdirectory(test)
else()
  if(ENABLE_CTEST)
    message(WARNING
      "CTest support requested but WITH_TESTS option not specified to build of PDAL unit tests")
  endif()
endif()



#------------------------------------------------------------------------------
# CPACK controls
#------------------------------------------------------------------------------

SET(CPACK_PACKAGE_VERSION_MAJOR ${PDAL_VERSION_MAJOR})
SET(CPACK_PACKAGE_VERSION_MINOR ${PDAL_VERSION_MINOR})
SET(CPACK_PACKAGE_VERSION_PATCH ${PDAL_VERSION_MINOR})

SET(CPACK_SOURCE_GENERATOR "TGZ;ZIP;TBZ2")
SET(CPACK_CMAKE_GENERATOR "Unix Makefiles")

set(CPACK_SOURCE_PACKAGE_FILE_NAME
  "${CMAKE_PROJECT_NAME}-${VERSION}")
  
list(APPEND CPACK_SOURCE_IGNORE_FILES "/test/data/TO_core_last_zoom.las")
list(APPEND CPACK_SOURCE_IGNORE_FILES "_CPack_Packages")
list(APPEND CPACK_SOURCE_IGNORE_FILES ".gz")
list(APPEND CPACK_SOURCE_IGNORE_FILES ".bz2")
list(APPEND CPACK_SOURCE_IGNORE_FILES ".hg")
list(APPEND CPACK_SOURCE_IGNORE_FILES "README")
list(APPEND CPACK_SOURCE_IGNORE_FILES "HOWTORELEASE.txt")
list(APPEND CPACK_SOURCE_IGNORE_FILES "/doc/_static/files")

list(APPEND CPACK_SOURCE_IGNORE_FILES "CMakeCache.txt")

list(APPEND CPACK_SOURCE_IGNORE_FILES "CPackConfig.cmake")
list(APPEND CPACK_SOURCE_IGNORE_FILES "schemas")
list(APPEND CPACK_SOURCE_IGNORE_FILES "hobu-config.bat")

list(APPEND CPACK_SOURCE_IGNORE_FILES "pdal-osgeo4w-init.bat")
list(APPEND CPACK_SOURCE_IGNORE_FILES "pdal-osgeo4w-start.bat.tmpl")

include(CPack)

#add_custom_target(dist COMMAND ${CMAKE_MAKE_PROGRAM} package_source)


#------------------------------------------------------------------------------
# finally, generate the pdal_config.h header
#------------------------------------------------------------------------------

configure_file(
  "${PROJECT_SOURCE_DIR}/pdal_defines.h.in"
  "${PROJECT_SOURCE_DIR}/include/pdal/pdal_defines.h")<|MERGE_RESOLUTION|>--- conflicted
+++ resolved
@@ -209,11 +209,8 @@
     # Some Cmake versions are borken here. See
     # http://www.cmake.org/Bug/view.php?id=12258#c26851
     #set(CMAKE_INCLUDE_SYSTEM_FLAG_CXX "-isystem") 
-<<<<<<< HEAD
     set(PDALBOOST_LIB_NAME "pdalboost" CACHE STRING "use embedded boost")
     mark_as_advanced(FORCE PDALBOOST_LIB_NAME)
-=======
->>>>>>> f990016c
   endif()
 
   # this prevents auto-linking pragmas from depending on wrong lib names
