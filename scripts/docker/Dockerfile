FROM pdal/dependencies:latest
MAINTAINER Howard Butler <howard@hobu.co>
ARG branch=master

ENV CC clang
ENV CXX clang++

RUN git clone https://github.com/PDAL/PDAL \
	&& cd PDAL \
	&& git checkout ${branch} \
	&& mkdir build \
	&& cd build \
	&& cmake \
		-DBUILD_PLUGIN_ATTRIBUTE=ON \
		-DBUILD_PLUGIN_CPD=OFF \
		-DBUILD_PLUGIN_GREYHOUND=ON \
		-DBUILD_PLUGIN_HEXBIN=ON \
		-DBUILD_PLUGIN_ICEBRIDGE=ON \
		-DBUILD_PLUGIN_MRSID=ON \
		-DBUILD_PLUGIN_NITF=ON \
		-DBUILD_PLUGIN_OCI=OFF \
		-DBUILD_PLUGIN_P2G=ON \
		-DBUILD_PLUGIN_PCL=ON \
		-DBUILD_PLUGIN_PGPOINTCLOUD=ON \
		-DBUILD_PLUGIN_SQLITE=ON \
		-DBUILD_PLUGIN_RIVLIB=OFF \
		-DBUILD_PLUGIN_PYTHON=ON \
		-DCMAKE_INSTALL_PREFIX=/usr \
		-DENABLE_CTEST=OFF \
		-DWITH_APPS=ON \
		-DWITH_LAZPERF=ON \
		-DWITH_GEOTIFF=ON \
		-DWITH_LASZIP=ON \
		-DWITH_TESTS=ON \
		.. \
	&& make -j4 \
	&& make install \
	&& cd / \
	&& rm -rf PDAL

<<<<<<< HEAD

# cleanup
RUN rm -rf laszip laz-perf points2grid pcl nitro hexer 3.2.7.tar.gz eigen-eigen-b30b87236a1b
=======
# cleanup
RUN rm -rf laszip laz-perf points2grid pcl nitro hexer 3.2.7.tar.gz eigen-eigen-b30b87236a1b

>>>>>>> 8a85f2dc
<|MERGE_RESOLUTION|>--- conflicted
+++ resolved
@@ -38,12 +38,5 @@
 	&& cd / \
 	&& rm -rf PDAL
 
-<<<<<<< HEAD
-
 # cleanup
-RUN rm -rf laszip laz-perf points2grid pcl nitro hexer 3.2.7.tar.gz eigen-eigen-b30b87236a1b
-=======
-# cleanup
-RUN rm -rf laszip laz-perf points2grid pcl nitro hexer 3.2.7.tar.gz eigen-eigen-b30b87236a1b
-
->>>>>>> 8a85f2dc
+RUN rm -rf laszip laz-perf points2grid pcl nitro hexer 3.2.7.tar.gz eigen-eigen-b30b87236a1b