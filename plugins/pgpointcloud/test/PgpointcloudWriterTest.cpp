--- conflicted
+++ resolved
@@ -139,10 +139,9 @@
         const Option opt_filename("filename", file);
 
         StageFactory::ReaderCreator* rc = f.getReaderCreator("readers.las");
-<<<<<<< HEAD
         if (!rc)
             return;
-        BOOST_CHECK(rc);
+        EXPECT_TRUE(rc);
 
         Stage* reader = rc();
         Options options;
@@ -160,36 +159,8 @@
         point_count_t count(0);
         for(auto i = written.begin(); i != written.end(); ++i)
             count += (*i)->size();
-        BOOST_CHECK_EQUAL(written.size(), 1);
-        BOOST_CHECK_EQUAL(count, 1065);
-=======
-        if (rc)
-        {
-            EXPECT_TRUE(rc);
-
-            Stage* reader = rc();
-            Options options;
-            options.add(opt_filename);
-            reader->setOptions(options);
-            std::unique_ptr<Writer> writer(wc());
-            writer->setOptions(getWriterOptions());
-            writer->setInput(reader);
-
-            PointContext ctx;
-            writer->prepare(ctx);
-
-            PointBufferSet written = writer->execute(ctx);
-
-            point_count_t count(0);
-            for(auto i = written.begin(); i != written.end(); ++i)
-            {
-                count += (*i)->size();
-            }
-            EXPECT_EQ(written.size(), 1);
-            // EXPECT_EQ(count, 0);
-            EXPECT_EQ(count, 1065);
-        }
->>>>>>> e47dac82
+        EXPECT_EQ(written.size(), 1);
+        EXPECT_EQ(count, 1065);
     }
 }
 
@@ -210,10 +181,9 @@
         const Option opt_filename("filename", file);
 
         StageFactory::ReaderCreator* rc = f.getReaderCreator("readers.las");
-<<<<<<< HEAD
         if (!rc)
             return;
-        BOOST_CHECK(rc);
+        EXPECT_TRUE(rc);
 
         Stage* reader = rc();
         pdal::Options options;
@@ -226,25 +196,6 @@
         PointContext ctx;
         writer->prepare(ctx);
 
-        BOOST_CHECK_THROW(writer->execute(ctx), pdal::pdal_error);
-=======
-        if (rc)
-        {
-            EXPECT_TRUE(rc);
-
-            Stage* reader = rc();
-            Options options;
-            options.add(opt_filename);
-            reader->setOptions(options);
-            std::unique_ptr<Writer> writer(wc());
-            writer->setOptions(getWriterOptions());
-            writer->setInput(reader);
-
-            PointContext ctx;
-            writer->prepare(ctx);
-
-            EXPECT_THROW(writer->execute(ctx), pdal_error);
-        }
->>>>>>> e47dac82
+        EXPECT_THROW(writer->execute(ctx), pdal::pdal_error);
     }
 }