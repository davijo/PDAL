--- conflicted
+++ resolved
@@ -35,11 +35,8 @@
 #include <pdal/pdal_test_main.hpp>
 
 #include <pdal/Options.hpp>
-<<<<<<< HEAD
 #include <pdal/PipelineReaderJSON.hpp>
 #include <pdal/PipelineReaderXML.hpp>
-=======
->>>>>>> fff1ccf8
 #include <pdal/PipelineManager.hpp>
 #include <pdal/PointView.hpp>
 
@@ -133,12 +130,10 @@
 TEST(SbetReaderTest, testPipelineXML)
 {
     PipelineManager manager;
-<<<<<<< HEAD
     PipelineReaderXML reader(manager);
     reader.readPipeline(Support::configuredpath("sbet/pipeline.xml"));
-=======
-    manager.readPipeline(Support::configuredpath("sbet/pipeline.xml"));
->>>>>>> fff1ccf8
+    // TODO(chambbj): bury PipelineReader inside of PipelineManager
+    // manager.readPipeline(Support::configuredpath("sbet/pipeline.xml"));
 
     point_count_t numPoints = manager.execute();
     EXPECT_EQ(numPoints, 2u);
