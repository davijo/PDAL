--- conflicted
+++ resolved
@@ -81,6 +81,11 @@
 
 }
 
+PointBuffer::~PointBuffer()
+{
+    // delete m_segment;
+    
+}
 PointBuffer& PointBuffer::operator=(PointBuffer const& rhs)
 {
     if (&rhs != this)
@@ -710,7 +715,6 @@
 
     flann::Matrix<double> query_mat(&query_vec[0], 1, num_dimensions);
 
-<<<<<<< HEAD
     int checks(flann::FLANN_CHECKS_UNLIMITED);
     flann::SearchParams parameters(checks, 0 /*eps*/, false /*sorted*/);
     
@@ -727,16 +731,6 @@
                        distances_vec,
                        r,
                        parameters);
-=======
-    // m_index->radiusSearch(query_mat,
-    //                    indices_vec,
-    //                    distances_vec,
-    //                    r,
-    //                    flann::SearchParams(128));
-   std::clog << "indices_vec.size(): " << indices_vec.size() << std::endl;
-   std::clog << "indices_vec[0].size(): " << indices_vec[0].size() << std::endl;
-   std::clog << "indices_vec[0][0].size(): " << indices_vec[0][0] << std::endl;
->>>>>>> 10d34a40
 
     for (unsigned i=0; i < indices_vec[0].size() ; ++i)
     {
@@ -821,9 +815,6 @@
 
 IndexedPointBuffer::~IndexedPointBuffer()
 {
-    if (m_segment)
-        delete m_segment;
-    
 #ifdef PDAL_HAVE_FLANN
     if (m_index)
         delete m_index;
