version: 1.0.{build}

os: Windows Server 2012

platform:
  - x64

init:
  - SET PATH=C:\Python27-x64\;%PATH%

configuration: Release

environment:
  # set the directory to use for OSGeo4W install, our CMake find packages know
  # to look here
  OSGEODIR: C:\OSGeo4W64

  matrix:
    - PDAL_OPTIONAL_COMPONENTS: OFF
    - PDAL_OPTIONAL_COMPONENTS: ON

install:
  # make a temp directory for downloading osgeo4w-setup.exe
  # this may not matter as much if part of the install step, as pdal has
  # already been cloned, otherwise git would complain about a non-empty
  # directory
  - ps: mkdir C:\temp | out-null

  # make the osgeo directory
  - ps: mkdir %OSGEODIR% | out-null

  # make an install directory for packacing
  - ps: mkdir C:\pdalbin | out-null

  # get the OSGeo installer
  - ps: wget http://download.osgeo.org/osgeo4w/osgeo4w-setup-x86_64.exe -OutFile C:\temp\osgeo4w-setup.exe | out-null

  # and install our dependencies
  - C:\temp\osgeo4w-setup.exe -s http://download.osgeo.org/osgeo4w/ -a -q -P boost-devel,eigen,gdal,geos,hexer,iconv,laszip,libgeotiff,libtiff,libpq,libxml2,nitro,pcl,points2grid,proj,python-numpy,zlib -R %OSGEODIR% > nul

  # call our PDAL install script
  - call .\\scripts\\appveyor\\config.cmd

#cache:
#  # this should cache our OSGeo4W install between jobs in the build matrix
#  - C:\OSGeo4W64

build:
  parallel: true
  project: PDAL.sln
  verbosity: minimal

after_build:
  - call .\\scripts\\appveyor\\install.cmd

notifications:
  - provider: Email
    on_build_success: false
    on_build_failure: false
    on_build_status_changed: false

  - provider: Slack
    auth_token:
      secure: Ycvea4CbhP10k3tQwTr9vU2QMdYa4JusDfbCoOwkns2O87afn/G5eBsUakdM/eyW
    channel: pdal
    on_build_failure: true
    on_build_success: false
    on_build_status_changed: true

after_build:
  - ECHO ON
  - 7z a pdal.zip %APPVEYOR_BUILD_FOLDER%\bin\*.*
  - appveyor PushArtifact pdal.zip -DeploymentName pdal-master-two
  - dir

artifacts:
<<<<<<< HEAD
  - path: pdal.zip
    name: pdal-master
=======
    - path: 'c:\pdalbin\*'
    name: pdalmaster
>>>>>>> 8c6d74a0

deploy:
    # Amazon S3 deployment provider settings
  - provider: S3
    access_key_id:
      secure: 6DDLMtbxyT6amL3m5gmMObyL0ucWzIGxylinnYuMJPM=
    secret_access_key:
      secure: cSqZlsaCxFwXgxJw0BLd7npMFvQk3Vbr74ZPLaBQWLKnOz1cKss9qab1SzSygwkh
    bucket: "pdal"
    folder: "osgeo4w/"
    artifact: pdalmaster
    set_public: true

#test_script:
#  - "SET PATH=%OSGEODIR%\\bin;%PATH%"
#  - echo %PATH%
#  - ctest --output-on-failure -C Release -VV

matrix:
  fast_finish: true<|MERGE_RESOLUTION|>--- conflicted
+++ resolved
@@ -74,13 +74,8 @@
   - dir
 
 artifacts:
-<<<<<<< HEAD
   - path: pdal.zip
     name: pdal-master
-=======
-    - path: 'c:\pdalbin\*'
-    name: pdalmaster
->>>>>>> 8c6d74a0
 
 deploy:
     # Amazon S3 deployment provider settings
