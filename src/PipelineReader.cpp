/******************************************************************************
* Copyright (c) 2011, Michael P. Gerlek (mpg@flaxen.com)
*
* All rights reserved.
*
* Redistribution and use in source and binary forms, with or without
* modification, are permitted provided that the following
* conditions are met:
*
*     * Redistributions of source code must retain the above copyright
*       notice, this list of conditions and the following disclaimer.
*     * Redistributions in binary form must reproduce the above copyright
*       notice, this list of conditions and the following disclaimer in
*       the documentation and/or other materials provided
*       with the distribution.
*     * Neither the name of Hobu, Inc. or Flaxen Geo Consulting nor the
*       names of its contributors may be used to endorse or promote
*       products derived from this software without specific prior
*       written permission.
*
* THIS SOFTWARE IS PROVIDED BY THE COPYRIGHT HOLDERS AND CONTRIBUTORS
* "AS IS" AND ANY EXPRESS OR IMPLIED WARRANTIES, INCLUDING, BUT NOT
* LIMITED TO, THE IMPLIED WARRANTIES OF MERCHANTABILITY AND FITNESS
* FOR A PARTICULAR PURPOSE ARE DISCLAIMED. IN NO EVENT SHALL THE
* COPYRIGHT OWNER OR CONTRIBUTORS BE LIABLE FOR ANY DIRECT, INDIRECT,
* INCIDENTAL, SPECIAL, EXEMPLARY, OR CONSEQUENTIAL DAMAGES (INCLUDING,
* BUT NOT LIMITED TO, PROCUREMENT OF SUBSTITUTE GOODS OR SERVICES; LOSS
* OF USE, DATA, OR PROFITS; OR BUSINESS INTERRUPTION) HOWEVER CAUSED
* AND ON ANY THEORY OF LIABILITY, WHETHER IN CONTRACT, STRICT LIABILITY,
* OR TORT (INCLUDING NEGLIGENCE OR OTHERWISE) ARISING IN ANY WAY OUT
* OF THE USE OF THIS SOFTWARE, EVEN IF ADVISED OF THE POSSIBILITY
* OF SUCH DAMAGE.
****************************************************************************/

#include <pdal/PipelineReader.hpp>

#include <pdal/PipelineManager.hpp>
#include <pdal/Filter.hpp>
#include <pdal/MultiFilter.hpp>
#include <pdal/Reader.hpp>
#include <pdal/Writer.hpp>
#include <pdal/Options.hpp>
#include <pdal/FileUtils.hpp>

#include <boost/property_tree/xml_parser.hpp>
#include <boost/optional.hpp>
#include <boost/filesystem.hpp>

namespace pdal
{
    
// ------------------------------------------------------------------------

// this class helps keep tracks of what child nodes we've seen, so we
// can keep all the error checking in one place
class PipelineReader::StageParserContext
{
public:
    enum Cardinality { None, One, Many };

    StageParserContext(Cardinality cardinality)
        : m_numTypes(0)
        , m_cardinality(cardinality)
        , m_numStages(0)
    {
        return;
    }

    void addType()
    {
        ++m_numTypes;
    }

    void addStage()
    {
        ++m_numStages;
    }
    
    void addUnknown(const std::string& name)
    {
        throw pipeline_xml_error("unknown child of element: " + name);
    }

    void validate()
    {
        if (m_numTypes == 0)
            throw pipeline_xml_error("expected Type element missing");
        if (m_numTypes > 1)
            throw pipeline_xml_error("extra Type element found");

        if (m_cardinality == None)
        {
            if (m_numStages != 0)
                throw pipeline_xml_error("found child stages where none expected");
        }
        if (m_cardinality == One)
        {
            if (m_numStages == 0)
                throw pipeline_xml_error("expected child stage missing");
            if (m_numStages > 1)
                throw pipeline_xml_error("extra child stages found");
        }
        if (m_cardinality == Many)
        {
            if (m_numStages == 0)
                throw pipeline_xml_error("expected child stage missing");
        }
    }

private:
    int m_numTypes;
    Cardinality m_cardinality; // num child stages allowed
    int m_numStages;
};


// ------------------------------------------------------------------------


PipelineReader::PipelineReader(PipelineManager& manager, bool isDebug, boost::uint32_t verboseLevel)
    : m_manager(manager)
    , m_isDebug(isDebug)
    , m_verboseLevel(verboseLevel)
{
    if (m_isDebug)
    {
        Option opt("debug", true);
        m_baseOptions.add(opt);
    }
    if (m_verboseLevel)
    {
        Option opt("verbose", m_verboseLevel);
        m_baseOptions.add(opt);
    }

    return;
}


PipelineReader::~PipelineReader()
{
    return;
}


Option PipelineReader::parseElement_Option(const boost::property_tree::ptree& tree)
{
    // cur is an option element, such as this:
    //     <option>
    //       <name>myname</name>
    //       <description>my descr</description>
    //       <value>17</value>
    //     </option>
    // this function will process the element and return an Option from it
    
    map_t attrs;
    collect_attributes(attrs, tree);

<<<<<<< HEAD
    std::string name = attrs["name"];
    std::string value = tree.get_value<std::string>();
    value = Utils::trim(value);
    Option<std::string> option(name, value);
=======
    Option option(tree);
>>>>>>> 79ba3d06

    // filenames in the XML are fixed up as follows:
    //   - if absolute path, leave it alone
    //   - if relative path, make it absolute using the XML file's directory
    // The toAbsolutePath function does exactly that magic for us.
    if (option.getName() == "filename")
    {
        const std::string oldpath = option.getValue<std::string>();
        if (!FileUtils::isAbsolutePath(oldpath))
        {
            const std::string abspath = FileUtils::toAbsolutePath(m_inputXmlFile);
            const std::string absdir = FileUtils::getDirectory(abspath);
            const std::string newpath = FileUtils::toAbsolutePath(oldpath, absdir);
            assert(FileUtils::isAbsolutePath(newpath));
            const Option option2(option.getName(), newpath, option.getDescription());
            option = option2;
        }
    }

    return option;
}


Stage* PipelineReader::parseElement_anystage(const std::string& name, const boost::property_tree::ptree& subtree)
{
    Stage* stage = NULL;

    if (name == "Filter")
    {
        stage = parseElement_Filter(subtree);
    }
    else if (name == "MultiFilter")
    {
        stage = parseElement_MultiFilter(subtree);
    }
    else if (name == "Reader")
    {
        stage = parseElement_Reader(subtree);
    }
    else if (name == "<xmlattr>")
    {
        // ignore: will parse later
    }
    else
    {
        throw pipeline_xml_error("encountered unknown stage type");
    }

    return stage;
}


Reader* PipelineReader::parseElement_Reader(const boost::property_tree::ptree& tree)
{
    Options options(m_baseOptions);
    
    StageParserContext context(StageParserContext::None);

    map_t attrs;
    collect_attributes(attrs, tree);

    boost::property_tree::ptree::const_iterator iter = tree.begin();
    while (iter != tree.end())
    {
        const std::string& name = iter->first;
        const boost::property_tree::ptree& subtree = iter->second;

        if (name == "<xmlattr>")
        {
            // already parsed
        }
        else if (name == "Option")
        {
            Option option = parseElement_Option(subtree);
            options.add(option);
        }
        else
        {
            context.addUnknown(name);
        }
        ++iter;
    }

    std::string type;
    if (attrs.count("type"))
    {
        type = attrs["type"];
        context.addType();
    }

    context.validate();

    Reader* ptr = m_manager.addReader(type, options);

    return ptr;
}


Filter* PipelineReader::parseElement_Filter(const boost::property_tree::ptree& tree)
{
    Options options(m_baseOptions);
    Stage* prevStage = NULL;

    StageParserContext context(StageParserContext::One);

    map_t attrs;
    collect_attributes(attrs, tree);

    boost::property_tree::ptree::const_iterator iter = tree.begin();
    while (iter != tree.end())
    {
        const std::string& name = iter->first;
        const boost::property_tree::ptree& subtree = iter->second;

        if (name == "<xmlattr>")
        {
            // already parsed
        }
        else if (name == "Option")
        {
            Option option = parseElement_Option(subtree);
            options.add(option);
        }
        else if (name == "Filter" || name == "MultiFilter" || name == "Reader")
        {
            context.addStage();
            prevStage = parseElement_anystage(name, subtree);
        }
        else
        {
            context.addUnknown(name);
        }
        ++iter;
    }

    std::string type;
    if (attrs.count("type"))
    {
        type = attrs["type"];
        context.addType();
    }

    context.validate();

    Filter* ptr = m_manager.addFilter(type, *prevStage, options);

    return ptr;
}


MultiFilter* PipelineReader::parseElement_MultiFilter(const boost::property_tree::ptree& tree)
{
    Options options(m_baseOptions);
    std::vector<Stage*> prevStages;
    StageParserContext context(StageParserContext::Many);

    map_t attrs;
    collect_attributes(attrs, tree);

    boost::property_tree::ptree::const_iterator iter = tree.begin();
    while (iter != tree.end())
    {
        const std::string& name = iter->first;
        const boost::property_tree::ptree& subtree = iter->second;

        if (name == "<xmlattr>")
        {
            // already parsed
        }
        else if (name == "Option")
        {
            Option option = parseElement_Option(subtree);
            options.add(option);
        }
        else if (name == "Filter" || name == "MultiFilter" || name == "Reader")
        {
            context.addStage();
            Stage* prevStage = parseElement_anystage(name, subtree);
            prevStages.push_back(prevStage);
        }
        else
        {
            context.addUnknown(name);
        }
        ++iter;
    }

    std::string type;
    if (attrs.count("type"))
    {
        type = attrs["type"];
        context.addType();
    }

    context.validate();

    MultiFilter* ptr = m_manager.addMultiFilter(type, prevStages, options);

    return ptr;
}


void PipelineReader::parse_attributes(map_t& attrs, const boost::property_tree::ptree& tree)
{
    for (boost::property_tree::ptree::const_iterator iter = tree.begin();
        iter != tree.end();
        ++iter)
    {
        std::string name = iter->first;
        std::string value = tree.get<std::string>(name);

        value = Utils::trim(value);

        attrs[name] = value;
    }

    return;
}


void PipelineReader::collect_attributes(map_t& attrs, const boost::property_tree::ptree& tree)
{
    if (tree.count("<xmlattr>"))
    {
        const boost::property_tree::ptree& subtree = tree.get_child("<xmlattr>");
        parse_attributes(attrs, subtree);
    }

    return;
}


Writer* PipelineReader::parseElement_Writer(const boost::property_tree::ptree& tree)
{
    Options options(m_baseOptions);
    Stage* prevStage = NULL;
    StageParserContext context(StageParserContext::One);

    map_t attrs;
    collect_attributes(attrs, tree);
           
    boost::property_tree::ptree::const_iterator iter = tree.begin();
    while (iter != tree.end())
    {
        const std::string& name = iter->first;
        const boost::property_tree::ptree& subtree = iter->second;

        if (name == "<xmlattr>")
        {
            // already parsed -- ignore it
        }
        else if (name == "Option")
        {
            Option option = parseElement_Option(subtree);
            options.add(option);
        }
        else if (name == "Filter" || name == "MultiFilter" || name == "Reader")
        {
            context.addStage();
            prevStage = parseElement_anystage(name, subtree);
        }
        else
        {
            context.addUnknown(name);
        }
        ++iter;
    }

    std::string type;
    if (attrs.count("type"))
    {
        type = attrs["type"];
        context.addType();
    }

    context.validate();

    Writer* ptr = m_manager.addWriter(type, *prevStage, options);

    return ptr;
}


bool PipelineReader::parseElement_Pipeline(const boost::property_tree::ptree& tree)
{
    Stage* stage = NULL;
    Writer* writer = NULL;

    map_t attrs;
    collect_attributes(attrs, tree);

    std::string version = "";
    if (attrs.count("version"))
    {
        version = attrs["version"];
    }
    if (version != "1.0")
    {
        throw pipeline_xml_error("unsupported pipeline xml version");
    }

    boost::property_tree::ptree::const_iterator iter = tree.begin();

    bool isWriter = false;

    while (iter != tree.end())
    {
        const std::string& name = iter->first;
        const boost::property_tree::ptree subtree = iter->second;
        
        if (name == "Reader" || name == "Filter" || name == "MultiFilter")
        {
            stage = parseElement_anystage(name, subtree);
        }
        else if (name == "Writer")
        {
            writer = parseElement_Writer(subtree);
            isWriter = true;
        }
        else if (name == "<xmlattr>")
        {
            // ignore it, already parsed
        }
        else
        {
            throw pipeline_xml_error("xml reader invalid child of ReaderPipeline element");
        }

        ++iter;
    }
    
    if (writer && stage)
    {
        throw pipeline_xml_error("extra nodes at front of writer pipeline");
    }

    return isWriter;
}


bool PipelineReader::readPipeline(const std::string& filename)
{
    m_inputXmlFile = filename;

    boost::property_tree::ptree tree;
    boost::property_tree::xml_parser::read_xml(filename, tree,
        boost::property_tree::xml_parser::no_comments);

    boost::optional<boost::property_tree::ptree> opt( tree.get_child_optional("Pipeline") );
    if (!opt.is_initialized())
    {
        throw pipeline_xml_error("root element is not Pipeline");
    }

    boost::property_tree::ptree subtree = opt.get();

    bool isWriter = parseElement_Pipeline(subtree);

    m_inputXmlFile = "";

    return isWriter;
}


} // namespace pdal<|MERGE_RESOLUTION|>--- conflicted
+++ resolved
@@ -156,14 +156,10 @@
     map_t attrs;
     collect_attributes(attrs, tree);
 
-<<<<<<< HEAD
     std::string name = attrs["name"];
     std::string value = tree.get_value<std::string>();
     value = Utils::trim(value);
-    Option<std::string> option(name, value);
-=======
-    Option option(tree);
->>>>>>> 79ba3d06
+    Option option(name, value);
 
     // filenames in the XML are fixed up as follows:
     //   - if absolute path, leave it alone
